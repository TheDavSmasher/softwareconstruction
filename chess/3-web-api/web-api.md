--- conflicted
+++ resolved
@@ -281,7 +281,6 @@
 
 ### Grading Rubric
 
-<<<<<<< HEAD
 | Category       | Criteria                                                                                                                                                                                | Points |
 | -------------- | --------------------------------------------------------------------------------------------------------------------------------------------------------------------------------------- | -----: |
 | Web API Works  | All pass off test cases succeed                                                                                                                                                         |    115 |
@@ -289,11 +288,3 @@
 | Code Quality   | [Rubric](../code-quality-rubric.md)                                                                                                                                                     |     30 |
 | Unit Tests     | All test cases pass<br/>Each public method on Service classes has two test cases, one positive test and one negative test<br/>Every test case includes an Assert statement of some type |     25 |
 |                | Total                                                                                                                                                                                   |    180 |
-=======
-| Category      | Criteria                                                                                                                                                                                | Points |
-| ------------- | --------------------------------------------------------------------------------------------------------------------------------------------------------------------------------------- | -----: |
-| Functionality | All pass off test cases succeed                                                                                                                                                         |    125 |
-| Code Quality  | [Rubric](../code-quality-rubric.md)                                                                                                                                                     |     30 |
-| Unit Tests    | All test cases pass<br/>Each public method on Service classes has two test cases, one positive test and one negative test<br/>Every test case includes an Assert statement of some type |     25 |
-|               | Total          
->>>>>>> a8ff2f8a
