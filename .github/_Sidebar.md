--- conflicted
+++ resolved
@@ -1,11 +1,7 @@
-[**Home**](Home)  
-<<<<<<< HEAD
-[**Schedule**](Home#outcomes)  <!--If structure for schedules is made, they could be moved to wiki-->  
-=======
-[**Schedule**](Home#outcomes)  <!--If structure for schedules is made, they could be moved to wiki-->
->>>>>>> e9594a1f
-[**Syllabus**](../instruction/syllabus/syllabus.md)  
-[**Pet Shop**](../petshop/petshop.md)  
+[**Home**](Home)
+[**Schedule**](Home#outcomes) <!--If structure for schedules is made, they could be moved to wiki-->  
+[**Syllabus**](../instruction/syllabus/syllabus.md)
+[**Pet Shop**](../petshop/petshop.md)
 
 ## Chess
 [**Chess Project**](../chess/chess.md)  
